[workspace]
members = [ 
    "benchmarks",
    "crates/*",
    "xtask"
]
resolver = "2"

[workspace.package]
version = "0.1.0"
authors = ["OpenTelemetry"]
edition = "2024"
repository = "https://github.com/open-telemetry/otel-arrow"
license = "Apache-2.0"
publish = false
rust-version = "1.86.0"

[workspace.dependencies]
thiserror = "2.0.12"
<<<<<<< HEAD
serde = { version = "1.0.217", features = ["derive", "rc"] }
serde_json = "1.0.139"
tokio = { version = "1.43.0", features = ["rt", "time", "net", "io-util", "sync", "macros", "rt-multi-thread"] }
async-trait = "0.1.86"
=======
serde = { version = "1.0.219", features = ["derive"] }
serde_json = "1.0.140"
tokio = { version = "1.45.0", features = ["rt", "time", "net", "io-util", "sync", "macros", "rt-multi-thread"] }
async-trait = "0.1.88"
criterion = "0.5.1"
>>>>>>> 50be26c1

[workspace.lints.rust]
# General compatibility lints
rust_2018_idioms = { level = "warn", priority = -1 }
rust_2021_compatibility = { level = "warn", priority = -1 }
rust_2024_compatibility = { level = "warn", priority = -1 }
future_incompatible = { level = "warn", priority = -1 }
nonstandard_style = { level = "warn", priority = -1 }

# Strict safety & quality standards
missing_docs = "deny"
unsafe_code = "deny"
unstable_features = "deny"
unused_import_braces = "deny"
unused_qualifications = "deny"
unused_results = "deny"
trivial_numeric_casts = "deny"
variant_size_differences = "deny"
unused_extern_crates = "deny"

# Additional helpful warnings
unused_lifetimes = "warn"
semicolon_in_expressions_from_macros = "warn"
unsafe_op_in_unsafe_fn = "warn"
unused_macro_rules = "warn"

[workspace.lints.clippy]
# Strong defaults: deny problematic patterns
cargo = { level = "deny", priority = -1 }
correctness = { level = "deny", priority = -1 }
perf = { level = "deny", priority = -1 }
complexity = { level = "warn", priority = -1 }
style = { level = "warn", priority = -1 }
suspicious = { level = "warn", priority = -1 }
restriction = { level = "allow", priority = -1 }

# Specific Clippy lint customizations
unwrap_used = "deny"
print_stdout = "deny"
print_stderr = "deny"
must-use-candidate = "warn"
await_holding_lock = "warn"
manual_async_fn = "warn"
dbg_macro = "warn"
explicit_into_iter_loop = "warn"

# Explicitly allowed practical exceptions
multiple_crate_versions = "allow"
too_many_arguments = "allow"
type_complexity = "allow"
wrong_self_convention = "allow"
module_name_repetitions = "allow"

[workspace.lints.rustdoc]
broken_intra_doc_links = "deny"
missing_crate_level_docs = "deny"

[profile.release]
lto = "thin"    # Evaluate the performance gain of lto=true
strip = true
#panic = "abort"

[profile.bench]
inherits = "release"
# Potentially override lto for faster builds:
# lto = "thin"
# Potentially override debug/strip for easier debugging:
# debug = true
# strip = "none"

# cargo build --profile release-debug
[profile.release-debug]
inherits = "release"
debug = true  # Or 2 for full debug info
strip = "none" # Keep symbols and debug info
panic = "unwind"<|MERGE_RESOLUTION|>--- conflicted
+++ resolved
@@ -1,5 +1,5 @@
 [workspace]
-members = [ 
+members = [
     "benchmarks",
     "crates/*",
     "xtask"
@@ -17,18 +17,11 @@
 
 [workspace.dependencies]
 thiserror = "2.0.12"
-<<<<<<< HEAD
-serde = { version = "1.0.217", features = ["derive", "rc"] }
-serde_json = "1.0.139"
-tokio = { version = "1.43.0", features = ["rt", "time", "net", "io-util", "sync", "macros", "rt-multi-thread"] }
-async-trait = "0.1.86"
-=======
 serde = { version = "1.0.219", features = ["derive"] }
 serde_json = "1.0.140"
 tokio = { version = "1.45.0", features = ["rt", "time", "net", "io-util", "sync", "macros", "rt-multi-thread"] }
 async-trait = "0.1.88"
 criterion = "0.5.1"
->>>>>>> 50be26c1
 
 [workspace.lints.rust]
 # General compatibility lints
