--- conflicted
+++ resolved
@@ -27,18 +27,11 @@
         pub mod trace {
             #[path = "opentelemetry.proto.collector.trace.v1.rs"]
             pub mod v1;
-<<<<<<< HEAD
         }
         #[path = ""]
         pub mod profiles {
-            #[allow(unused_qualifications)]
-            #[allow(unused_results)]
-            #[allow(clippy::enum_variant_names)]
-            #[allow(rustdoc::invalid_html_tags)]
             #[path = "opentelemetry.proto.collector.profiles.v1development.rs"]
             pub mod v1development;
-=======
->>>>>>> 15329137
         }
     }
 
@@ -62,7 +55,6 @@
 
     #[path = ""]
     pub mod profiles {
-        #[allow(rustdoc::invalid_html_tags)]
         #[path = "opentelemetry.proto.profiles.v1development.rs"]
         pub mod v1development;
     }
