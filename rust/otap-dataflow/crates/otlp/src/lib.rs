// SPDX-License-Identifier: Apache-2.0

//! Implementation of the OTLP nodes (receiver, exporter, processor).

/// gRPC service implementation
pub mod grpc;
/// Generated protobuf files
pub mod proto;
<<<<<<< HEAD
/// Implementation of OTLP Receiver that implements the receiver trait
pub mod otlp_receiver;
=======

/// otlp exporter implementation
pub mod otlp_exporter;

/// grpc mock server for testing
pub mod mock;
>>>>>>> 65de94e2
<|MERGE_RESOLUTION|>--- conflicted
+++ resolved
@@ -6,14 +6,11 @@
 pub mod grpc;
 /// Generated protobuf files
 pub mod proto;
-<<<<<<< HEAD
 /// Implementation of OTLP Receiver that implements the receiver trait
 pub mod otlp_receiver;
-=======
 
 /// otlp exporter implementation
 pub mod otlp_exporter;
 
 /// grpc mock server for testing
-pub mod mock;
->>>>>>> 65de94e2
+pub mod mock;