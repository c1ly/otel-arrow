--- conflicted
+++ resolved
@@ -5,12 +5,10 @@
 /// gRPC service implementation
 pub mod grpc;
 /// Generated protobuf files
-<<<<<<< HEAD
 pub mod proto;
 
+/// otlp exporter implementation
+pub mod otlp_exporter;
 
-pub mod otlp_exporter;
-pub mod mock;
-=======
-pub mod proto;
->>>>>>> 67d0f3b7
+/// grpc mock server for testing
+pub mod mock;