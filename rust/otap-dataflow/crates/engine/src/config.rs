// SPDX-License-Identifier: Apache-2.0

//! Set of system configuration structures used by the engine, for example, to define channel sizes.
//!
//! Note: This type of system configuration is distinct from the pipeline configuration, which
//! focuses instead on defining the interconnection of nodes within the DAG and each node’s specific
//! settings.

<<<<<<< HEAD
use std::borrow::Cow;
=======
use otap_df_config::node::NodeName;
>>>>>>> 15329137

/// For now, the channel capacity is set to 256 (a power of two). This value is currently somewhat
/// arbitrary and will likely be adjusted (and made configurable) in the future once we have more
/// insight into the engine’s performance. The general idea is to choose a default that is big
/// enough to absorb short-lived rate mismatches yet small enough to expose back-pressure quickly
/// and stay L1/L2-cache-friendly.
///
/// The default capacity is generally guided by the following formula:
///
/// `capacity = producer_rate * worst_case_consumer_pause * safety_margin`
///
/// - producer_rate: the number of messages per second each producer can burst.
/// - worst_case_consumer_pause: the maximum duration (in seconds) a consumer might be unable to make progress
///   (e.g. syscall, I/O hiccup, thread pre-emption).
/// - safety_margin: a factor of 1.5–2* is typically sufficient to prevent occasional spikes from
///   overwhelming the system scheduler.
///
/// ToDo: Make this default value configurable and based on performance testing.
const DEFAULT_CONTROL_CHANNEL_CAPACITY: usize = 32;
const DEFAULT_PDATA_CHANNEL_CAPACITY: usize = 256;

/// Generic configuration for a control channel.
pub struct ControlChannelConfig {
    /// Max capacity of the channel.
    pub capacity: usize,
}

/// Generic configuration for a pdata channel.
pub struct PdataChannelConfig {
    /// Max capacity of the channel.
    pub capacity: usize,
}

/// Generic configuration for a receiver.
pub struct ReceiverConfig {
    /// Name of the receiver.
<<<<<<< HEAD
    pub name: Cow<'static, str>,
=======
    pub name: NodeName,
>>>>>>> 15329137
    /// Configuration for control channel.
    pub control_channel: ControlChannelConfig,
    /// Configuration for output pdata channel.
    pub output_pdata_channel: PdataChannelConfig,
}

/// Generic configuration for a processor.
pub struct ProcessorConfig {
    /// Name of the processor.
<<<<<<< HEAD
    pub name: Cow<'static, str>,
=======
    pub name: NodeName,
>>>>>>> 15329137
    /// Configuration for control channel.
    pub control_channel: ControlChannelConfig,
    /// Configuration for input pdata channel.
    pub input_pdata_channel: PdataChannelConfig,
    /// Configuration for output pdata channel.
    pub output_pdata_channel: PdataChannelConfig,
}

/// Generic configuration for an exporter.
pub struct ExporterConfig {
    /// Name of the exporter.
<<<<<<< HEAD
    pub name: Cow<'static, str>,
=======
    pub name: NodeName,
>>>>>>> 15329137
    /// Configuration for control channel.
    pub control_channel: ControlChannelConfig,
    /// Configuration for input pdata channel.
    pub input_pdata_channel: PdataChannelConfig,
}

impl ReceiverConfig {
    /// Creates a new receiver configuration with the given name and default channel capacity.
    pub fn new<T>(name: T) -> Self
    where
<<<<<<< HEAD
        T: Into<Cow<'static, str>>,
=======
        T: Into<NodeName>,
>>>>>>> 15329137
    {
        ReceiverConfig {
            name: name.into(),
            control_channel: ControlChannelConfig {
                capacity: DEFAULT_CONTROL_CHANNEL_CAPACITY,
            },
            output_pdata_channel: PdataChannelConfig {
                capacity: DEFAULT_PDATA_CHANNEL_CAPACITY,
            },
        }
    }
}

impl ProcessorConfig {
    /// Creates a new processor configuration with the given name and default channel capacity.
    #[must_use]
    pub fn new<T>(name: T) -> Self
    where
<<<<<<< HEAD
        T: Into<Cow<'static, str>>,
=======
        T: Into<NodeName>,
>>>>>>> 15329137
    {
        ProcessorConfig {
            name: name.into(),
            control_channel: ControlChannelConfig {
                capacity: DEFAULT_CONTROL_CHANNEL_CAPACITY,
            },
            input_pdata_channel: PdataChannelConfig {
                capacity: DEFAULT_PDATA_CHANNEL_CAPACITY,
            },
            output_pdata_channel: PdataChannelConfig {
                capacity: DEFAULT_PDATA_CHANNEL_CAPACITY,
            },
        }
    }
}

impl ExporterConfig {
    /// Creates a new exporter configuration with the given name and default channel capacity.
    #[must_use]
    pub fn new<T>(name: T) -> Self
    where
<<<<<<< HEAD
        T: Into<Cow<'static, str>>,
=======
        T: Into<NodeName>,
>>>>>>> 15329137
    {
        ExporterConfig {
            name: name.into(),
            control_channel: ControlChannelConfig {
                capacity: DEFAULT_CONTROL_CHANNEL_CAPACITY,
            },
            input_pdata_channel: PdataChannelConfig {
                capacity: DEFAULT_PDATA_CHANNEL_CAPACITY,
            },
        }
    }
}<|MERGE_RESOLUTION|>--- conflicted
+++ resolved
@@ -6,11 +6,7 @@
 //! focuses instead on defining the interconnection of nodes within the DAG and each node’s specific
 //! settings.
 
-<<<<<<< HEAD
-use std::borrow::Cow;
-=======
 use otap_df_config::node::NodeName;
->>>>>>> 15329137
 
 /// For now, the channel capacity is set to 256 (a power of two). This value is currently somewhat
 /// arbitrary and will likely be adjusted (and made configurable) in the future once we have more
@@ -47,11 +43,7 @@
 /// Generic configuration for a receiver.
 pub struct ReceiverConfig {
     /// Name of the receiver.
-<<<<<<< HEAD
-    pub name: Cow<'static, str>,
-=======
     pub name: NodeName,
->>>>>>> 15329137
     /// Configuration for control channel.
     pub control_channel: ControlChannelConfig,
     /// Configuration for output pdata channel.
@@ -61,11 +53,7 @@
 /// Generic configuration for a processor.
 pub struct ProcessorConfig {
     /// Name of the processor.
-<<<<<<< HEAD
-    pub name: Cow<'static, str>,
-=======
     pub name: NodeName,
->>>>>>> 15329137
     /// Configuration for control channel.
     pub control_channel: ControlChannelConfig,
     /// Configuration for input pdata channel.
@@ -77,11 +65,7 @@
 /// Generic configuration for an exporter.
 pub struct ExporterConfig {
     /// Name of the exporter.
-<<<<<<< HEAD
-    pub name: Cow<'static, str>,
-=======
     pub name: NodeName,
->>>>>>> 15329137
     /// Configuration for control channel.
     pub control_channel: ControlChannelConfig,
     /// Configuration for input pdata channel.
@@ -92,11 +76,7 @@
     /// Creates a new receiver configuration with the given name and default channel capacity.
     pub fn new<T>(name: T) -> Self
     where
-<<<<<<< HEAD
-        T: Into<Cow<'static, str>>,
-=======
         T: Into<NodeName>,
->>>>>>> 15329137
     {
         ReceiverConfig {
             name: name.into(),
@@ -115,11 +95,7 @@
     #[must_use]
     pub fn new<T>(name: T) -> Self
     where
-<<<<<<< HEAD
-        T: Into<Cow<'static, str>>,
-=======
         T: Into<NodeName>,
->>>>>>> 15329137
     {
         ProcessorConfig {
             name: name.into(),
@@ -141,11 +117,7 @@
     #[must_use]
     pub fn new<T>(name: T) -> Self
     where
-<<<<<<< HEAD
-        T: Into<Cow<'static, str>>,
-=======
         T: Into<NodeName>,
->>>>>>> 15329137
     {
         ExporterConfig {
             name: name.into(),
