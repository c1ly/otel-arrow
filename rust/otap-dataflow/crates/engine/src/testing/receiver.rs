--- conflicted
+++ resolved
@@ -7,18 +7,10 @@
 
 use crate::config::ReceiverConfig;
 use crate::error::Error;
-<<<<<<< HEAD
-use crate::message::{ControlMsg, PDataReceiver};
-use crate::receiver::{ControlMsgChannel, ReceiverWrapper};
-use crate::testing::{CtrlMsgCounters, create_not_send_channel, setup_test_runtime};
-use otap_df_channel::error::{RecvError, SendError};
-use otap_df_channel::mpsc;
-=======
 use crate::message::{ControlMsg, ControlSender, PDataReceiver};
 use crate::receiver::ReceiverWrapper;
 use crate::testing::{CtrlMsgCounters, setup_test_runtime};
 use otap_df_channel::error::RecvError;
->>>>>>> ab5fe54b
 use serde_json::Value;
 use std::fmt::Debug;
 use std::marker::PhantomData;
@@ -29,11 +21,7 @@
 /// Context used during the test phase of a test.
 pub struct TestContext {
     /// Sender for control messages
-<<<<<<< HEAD
-    control_sender: tokio::sync::mpsc::Sender<ControlMsg>,
-=======
     control_sender: ControlSender,
->>>>>>> ab5fe54b
 }
 
 /// Context used during the validation phase of a test (!Send context).
@@ -55,14 +43,7 @@
     ///
     /// Returns an error if the message could not be sent.
     pub async fn send_timer_tick(&self) -> Result<(), Error<ControlMsg>> {
-<<<<<<< HEAD
-        self.control_sender
-            .send(ControlMsg::TimerTick {})
-            .await
-            .map_err(|e| Error::ChannelSendError(SendError::Closed(e.0)))
-=======
         self.control_sender.send(ControlMsg::TimerTick {}).await
->>>>>>> ab5fe54b
     }
 
     /// Sends a config control message.
@@ -74,10 +55,6 @@
         self.control_sender
             .send(ControlMsg::Config { config })
             .await
-<<<<<<< HEAD
-            .map_err(|e| Error::ChannelSendError(SendError::Closed(e.0)))
-=======
->>>>>>> ab5fe54b
     }
 
     /// Sends a shutdown control message.
@@ -96,10 +73,6 @@
                 reason: reason.to_owned(),
             })
             .await
-<<<<<<< HEAD
-            .map_err(|e| Error::ChannelSendError(SendError::Closed(e.0)))
-=======
->>>>>>> ab5fe54b
     }
 
     /// Sleeps for the specified duration.
@@ -148,14 +121,6 @@
     /// Local task set for non-Send futures
     local_tasks: LocalSet,
 
-<<<<<<< HEAD
-    /// Sender for control messages
-    control_tx: tokio::sync::mpsc::Sender<ControlMsg>,
-    /// Receiver for control messages
-    control_rx: Option<tokio::sync::mpsc::Receiver<ControlMsg>>,
-
-=======
->>>>>>> ab5fe54b
     /// Message counter for tracking processed messages
     counter: CtrlMsgCounters,
 
@@ -172,11 +137,6 @@
     control_sender: ControlSender,
     receiver: ReceiverWrapper<PData>,
     counters: CtrlMsgCounters,
-<<<<<<< HEAD
-
-    control_sender: tokio::sync::mpsc::Sender<ControlMsg>,
-=======
->>>>>>> ab5fe54b
 }
 
 /// Data and operations for the validation phase of a receiver.
@@ -202,10 +162,6 @@
     pub fn new() -> Self {
         let config = ReceiverConfig::new("test_receiver");
         let (rt, local_tasks) = setup_test_runtime();
-<<<<<<< HEAD
-        let (control_tx, control_rx) = tokio::sync::mpsc::channel(config.control_channel.capacity);
-=======
->>>>>>> ab5fe54b
 
         Self {
             config,
